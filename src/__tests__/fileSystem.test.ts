/**
 * @fileoverview Tests for file system utilities.
 *
 * This module provides Jest tests for the file system utilities used
 * for file operations, path validation, and directory management.
 */

import fs from 'fs/promises';
import path from 'path';
<<<<<<< HEAD
// Import mocked pathValidator functions
const { pathExists, isDirectory, isFile } = jest.requireMock('../utils/pathValidator');
=======
import { pathExists, isDirectory, isFile } from '../utils/pathValidator';
>>>>>>> 135d9e8c
import { readFile } from '../utils/FileReader';
import { writeFile, ensureDirectoryExists } from '../utils/FileWriter';
import { generateVersionedOutputPath } from '../utils/PathGenerator';

// Mock fs module
jest.mock('fs/promises');
const mockedFs = fs as jest.Mocked<typeof fs>;

<<<<<<< HEAD
// Mock pathValidator functions
jest.mock('../utils/pathValidator');
=======
// Mock pathValidator to allow spying on pathExists in FileWriter tests
const mockPathExists = jest.fn();
const mockIsDirectory = jest.fn();
const mockIsFile = jest.fn();

jest.mock('../utils/pathValidator', () => ({
  pathExists: mockPathExists,
  isDirectory: mockIsDirectory,
  isFile: mockIsFile
}));
>>>>>>> 135d9e8c

// Mock fs sync module
jest.mock('fs', () => ({
  accessSync: jest.fn(),
  statSync: jest.fn()
}));
const mockedFsSync = jest.requireMock('fs') as jest.Mocked<typeof import('fs')>;

describe('File System Utilities', () => {
  beforeEach(() => {
    jest.clearAllMocks();
  });

  describe('PathValidator', () => {
    describe('pathExists', () => {
      it('should return true if path exists', () => {
<<<<<<< HEAD
        (pathExists as jest.Mock).mockReturnValue(true);
=======
        mockPathExists.mockReturnValue(true);
>>>>>>> 135d9e8c

        const result = pathExists('/path/to/file.txt');

        expect(result).toBe(true);
      });

      it('should return false if path does not exist', () => {
<<<<<<< HEAD
        (pathExists as jest.Mock).mockReturnValue(false);
=======
        mockPathExists.mockReturnValue(false);
>>>>>>> 135d9e8c

        const result = pathExists('/path/to/nonexistent');

        expect(result).toBe(false);
      });
    });

    describe('isDirectory', () => {
      it('should return true if path is a directory', () => {
<<<<<<< HEAD
        (isDirectory as jest.Mock).mockReturnValue(true);
=======
        mockIsDirectory.mockReturnValue(true);
>>>>>>> 135d9e8c

        const result = isDirectory('/path/to/directory');

        expect(result).toBe(true);
      });

      it('should return false if path is not a directory', () => {
<<<<<<< HEAD
        (isDirectory as jest.Mock).mockReturnValue(false);
=======
        mockIsDirectory.mockReturnValue(false);
>>>>>>> 135d9e8c

        const result = isDirectory('/path/to/file.txt');

        expect(result).toBe(false);
      });

      it('should return false if path does not exist', () => {
<<<<<<< HEAD
        (isDirectory as jest.Mock).mockReturnValue(false);
=======
        mockIsDirectory.mockReturnValue(false);
>>>>>>> 135d9e8c

        const result = isDirectory('/path/to/nonexistent');

        expect(result).toBe(false);
      });
    });

    describe('isFile', () => {
      it('should return true if path is a file', () => {
<<<<<<< HEAD
        (isFile as jest.Mock).mockReturnValue(true);
=======
        mockIsFile.mockReturnValue(true);
>>>>>>> 135d9e8c

        const result = isFile('/path/to/file.txt');

        expect(result).toBe(true);
      });

      it('should return false if path is not a file', () => {
<<<<<<< HEAD
        (isFile as jest.Mock).mockReturnValue(false);
=======
        mockIsFile.mockReturnValue(false);
>>>>>>> 135d9e8c

        const result = isFile('/path/to/directory');

        expect(result).toBe(false);
      });

      it('should return false if path does not exist', () => {
<<<<<<< HEAD
        (isFile as jest.Mock).mockReturnValue(false);
=======
        mockIsFile.mockReturnValue(false);
>>>>>>> 135d9e8c

        const result = isFile('/path/to/nonexistent');

        expect(result).toBe(false);
      });
    });
  });

  describe('FileReader', () => {
    describe('readFile', () => {
      it('should read file content', async () => {
        mockedFs.readFile.mockResolvedValue('file content' as any);

        const result = await readFile('/path/to/file.txt');

        expect(result).toBe('file content');
        expect(mockedFs.readFile).toHaveBeenCalledWith(
          '/path/to/file.txt',
          'utf-8'
        );
      });

      it('should throw error when reading file fails', async () => {
        const error = new Error('File read error');
        mockedFs.readFile.mockRejectedValue(error);

        await expect(readFile('/path/to/file.txt')).rejects.toThrow(
          'File read error'
        );
      });
    });
  });

  describe('FileWriter', () => {
    describe('ensureDirectoryExists', () => {
      it('should create directory if it does not exist', async () => {
        // Mock pathExists to return false (directory doesn't exist)
<<<<<<< HEAD
        (pathExists as jest.Mock).mockReturnValue(false);
=======
        mockPathExists.mockReturnValue(false);
>>>>>>> 135d9e8c
        mockedFs.mkdir.mockResolvedValue(undefined);

        await ensureDirectoryExists('/path/to/new/directory');

        expect(mockedFs.mkdir).toHaveBeenCalledWith('/path/to/new/directory', {
          recursive: true
        });
      });

      it('should not create directory if it already exists', async () => {
        // Mock pathExists to return true (directory exists)
<<<<<<< HEAD
        (pathExists as jest.Mock).mockReturnValue(true);
=======
        mockPathExists.mockReturnValue(true);
>>>>>>> 135d9e8c

        await ensureDirectoryExists('/path/to/existing/directory');

        expect(mockedFs.mkdir).not.toHaveBeenCalled();
      });
    });

    describe('writeFile', () => {
      it('should write content to file', async () => {
<<<<<<< HEAD
        // Mock pathExists for the ensureDirectoryExists call in writeFile
        (pathExists as jest.Mock).mockReturnValue(true);
=======
        // Mock ensureDirectoryExists to do nothing
        jest
          .spyOn(jest.requireMock('../utils/fileWriter') as { ensureDirectoryExists: typeof ensureDirectoryExists }, 'ensureDirectoryExists')
          .mockResolvedValue(undefined);
>>>>>>> 135d9e8c
        mockedFs.writeFile.mockResolvedValue(undefined);

        await writeFile('/path/to/file.txt', 'file content');

        expect(mockedFs.writeFile).toHaveBeenCalledWith(
          '/path/to/file.txt',
          'file content'
        );
      });

      it('should throw error when writing file fails', async () => {
<<<<<<< HEAD
        // Mock pathExists for the ensureDirectoryExists call in writeFile
        (pathExists as jest.Mock).mockReturnValue(true);
=======
        // Mock ensureDirectoryExists to do nothing
        jest
          .spyOn(jest.requireMock('../utils/fileWriter') as { ensureDirectoryExists: typeof ensureDirectoryExists }, 'ensureDirectoryExists')
          .mockResolvedValue(undefined);
>>>>>>> 135d9e8c
        const error = new Error('File write error');
        mockedFs.writeFile.mockRejectedValue(error);

        await expect(
          writeFile('/path/to/file.txt', 'file content')
        ).rejects.toThrow('File write error');
      });
    });
  });

  describe('PathGenerator', () => {
    describe('generateVersionedOutputPath', () => {
      beforeEach(() => {
        // Mock the current date to a fixed date
        const mockDate = new Date('2021-04-06T12:00:00Z');
        jest.spyOn(global, 'Date').mockImplementation(() => mockDate as any);

<<<<<<< HEAD
        // Mock pathExists to return true for path checks
        (pathExists as jest.Mock).mockReturnValue(true);
        // Mock mkdir to succeed
        mockedFs.mkdir.mockResolvedValue(undefined);
=======
        // Mock ensureDirectoryExists to do nothing
        jest
          .spyOn(jest.requireMock('../utils/fileWriter') as { ensureDirectoryExists: typeof ensureDirectoryExists }, 'ensureDirectoryExists')
          .mockResolvedValue(undefined);
>>>>>>> 135d9e8c
      });

      afterEach(() => {
        jest.restoreAllMocks();
      });

      it('should generate a versioned output path with timestamp', async () => {
        const result = await generateVersionedOutputPath(
          '/base/dir',
          'prefix',
          '.md',
          'model',
          'target'
        );

        // The actual implementation uses ISO string format
        expect(result).toContain('/base/dir/prefix-target-model-');
        expect(result).toMatch(
          /prefix-target-model-\d{4}-\d{2}-\d{2}T\d{2}-\d{2}-\d{2}.\d{3}Z\.md/
        );
      });

      it('should sanitize model and target names', async () => {
        const result = await generateVersionedOutputPath(
          '/base/dir',
          'prefix',
          '.md',
          'model with spaces/special:chars',
          'target with spaces/special:chars'
        );

        expect(result).toContain(
          '/base/dir/prefix-target-with-spaces-special-chars-model-with-spaces-special-chars-'
        );
      });

      it('should preserve file extension', async () => {
        const result = await generateVersionedOutputPath(
          '/base/dir',
          'prefix',
          '.txt',
          'model',
          'target'
        );

        expect(path.extname(result)).toBe('.txt');
      });
    });
  });
});<|MERGE_RESOLUTION|>--- conflicted
+++ resolved
@@ -7,12 +7,8 @@
 
 import fs from 'fs/promises';
 import path from 'path';
-<<<<<<< HEAD
 // Import mocked pathValidator functions
 const { pathExists, isDirectory, isFile } = jest.requireMock('../utils/pathValidator');
-=======
-import { pathExists, isDirectory, isFile } from '../utils/pathValidator';
->>>>>>> 135d9e8c
 import { readFile } from '../utils/FileReader';
 import { writeFile, ensureDirectoryExists } from '../utils/FileWriter';
 import { generateVersionedOutputPath } from '../utils/PathGenerator';
@@ -21,21 +17,12 @@
 jest.mock('fs/promises');
 const mockedFs = fs as jest.Mocked<typeof fs>;
 
-<<<<<<< HEAD
 // Mock pathValidator functions
-jest.mock('../utils/pathValidator');
-=======
-// Mock pathValidator to allow spying on pathExists in FileWriter tests
-const mockPathExists = jest.fn();
-const mockIsDirectory = jest.fn();
-const mockIsFile = jest.fn();
-
 jest.mock('../utils/pathValidator', () => ({
-  pathExists: mockPathExists,
-  isDirectory: mockIsDirectory,
-  isFile: mockIsFile
+  pathExists: jest.fn(),
+  isDirectory: jest.fn(),
+  isFile: jest.fn()
 }));
->>>>>>> 135d9e8c
 
 // Mock fs sync module
 jest.mock('fs', () => ({
@@ -52,11 +39,7 @@
   describe('PathValidator', () => {
     describe('pathExists', () => {
       it('should return true if path exists', () => {
-<<<<<<< HEAD
-        (pathExists as jest.Mock).mockReturnValue(true);
-=======
-        mockPathExists.mockReturnValue(true);
->>>>>>> 135d9e8c
+        (pathExists as jest.Mock).mockReturnValue(true);
 
         const result = pathExists('/path/to/file.txt');
 
@@ -64,11 +47,7 @@
       });
 
       it('should return false if path does not exist', () => {
-<<<<<<< HEAD
         (pathExists as jest.Mock).mockReturnValue(false);
-=======
-        mockPathExists.mockReturnValue(false);
->>>>>>> 135d9e8c
 
         const result = pathExists('/path/to/nonexistent');
 
@@ -78,11 +57,7 @@
 
     describe('isDirectory', () => {
       it('should return true if path is a directory', () => {
-<<<<<<< HEAD
         (isDirectory as jest.Mock).mockReturnValue(true);
-=======
-        mockIsDirectory.mockReturnValue(true);
->>>>>>> 135d9e8c
 
         const result = isDirectory('/path/to/directory');
 
@@ -90,11 +65,7 @@
       });
 
       it('should return false if path is not a directory', () => {
-<<<<<<< HEAD
         (isDirectory as jest.Mock).mockReturnValue(false);
-=======
-        mockIsDirectory.mockReturnValue(false);
->>>>>>> 135d9e8c
 
         const result = isDirectory('/path/to/file.txt');
 
@@ -102,11 +73,7 @@
       });
 
       it('should return false if path does not exist', () => {
-<<<<<<< HEAD
         (isDirectory as jest.Mock).mockReturnValue(false);
-=======
-        mockIsDirectory.mockReturnValue(false);
->>>>>>> 135d9e8c
 
         const result = isDirectory('/path/to/nonexistent');
 
@@ -116,11 +83,7 @@
 
     describe('isFile', () => {
       it('should return true if path is a file', () => {
-<<<<<<< HEAD
         (isFile as jest.Mock).mockReturnValue(true);
-=======
-        mockIsFile.mockReturnValue(true);
->>>>>>> 135d9e8c
 
         const result = isFile('/path/to/file.txt');
 
@@ -128,11 +91,7 @@
       });
 
       it('should return false if path is not a file', () => {
-<<<<<<< HEAD
         (isFile as jest.Mock).mockReturnValue(false);
-=======
-        mockIsFile.mockReturnValue(false);
->>>>>>> 135d9e8c
 
         const result = isFile('/path/to/directory');
 
@@ -140,11 +99,7 @@
       });
 
       it('should return false if path does not exist', () => {
-<<<<<<< HEAD
         (isFile as jest.Mock).mockReturnValue(false);
-=======
-        mockIsFile.mockReturnValue(false);
->>>>>>> 135d9e8c
 
         const result = isFile('/path/to/nonexistent');
 
@@ -182,11 +137,7 @@
     describe('ensureDirectoryExists', () => {
       it('should create directory if it does not exist', async () => {
         // Mock pathExists to return false (directory doesn't exist)
-<<<<<<< HEAD
         (pathExists as jest.Mock).mockReturnValue(false);
-=======
-        mockPathExists.mockReturnValue(false);
->>>>>>> 135d9e8c
         mockedFs.mkdir.mockResolvedValue(undefined);
 
         await ensureDirectoryExists('/path/to/new/directory');
@@ -198,11 +149,7 @@
 
       it('should not create directory if it already exists', async () => {
         // Mock pathExists to return true (directory exists)
-<<<<<<< HEAD
-        (pathExists as jest.Mock).mockReturnValue(true);
-=======
-        mockPathExists.mockReturnValue(true);
->>>>>>> 135d9e8c
+        (pathExists as jest.Mock).mockReturnValue(true);
 
         await ensureDirectoryExists('/path/to/existing/directory');
 
@@ -212,15 +159,8 @@
 
     describe('writeFile', () => {
       it('should write content to file', async () => {
-<<<<<<< HEAD
         // Mock pathExists for the ensureDirectoryExists call in writeFile
         (pathExists as jest.Mock).mockReturnValue(true);
-=======
-        // Mock ensureDirectoryExists to do nothing
-        jest
-          .spyOn(jest.requireMock('../utils/fileWriter') as { ensureDirectoryExists: typeof ensureDirectoryExists }, 'ensureDirectoryExists')
-          .mockResolvedValue(undefined);
->>>>>>> 135d9e8c
         mockedFs.writeFile.mockResolvedValue(undefined);
 
         await writeFile('/path/to/file.txt', 'file content');
@@ -232,15 +172,8 @@
       });
 
       it('should throw error when writing file fails', async () => {
-<<<<<<< HEAD
         // Mock pathExists for the ensureDirectoryExists call in writeFile
         (pathExists as jest.Mock).mockReturnValue(true);
-=======
-        // Mock ensureDirectoryExists to do nothing
-        jest
-          .spyOn(jest.requireMock('../utils/fileWriter') as { ensureDirectoryExists: typeof ensureDirectoryExists }, 'ensureDirectoryExists')
-          .mockResolvedValue(undefined);
->>>>>>> 135d9e8c
         const error = new Error('File write error');
         mockedFs.writeFile.mockRejectedValue(error);
 
@@ -258,17 +191,10 @@
         const mockDate = new Date('2021-04-06T12:00:00Z');
         jest.spyOn(global, 'Date').mockImplementation(() => mockDate as any);
 
-<<<<<<< HEAD
         // Mock pathExists to return true for path checks
         (pathExists as jest.Mock).mockReturnValue(true);
         // Mock mkdir to succeed
         mockedFs.mkdir.mockResolvedValue(undefined);
-=======
-        // Mock ensureDirectoryExists to do nothing
-        jest
-          .spyOn(jest.requireMock('../utils/fileWriter') as { ensureDirectoryExists: typeof ensureDirectoryExists }, 'ensureDirectoryExists')
-          .mockResolvedValue(undefined);
->>>>>>> 135d9e8c
       });
 
       afterEach(() => {
