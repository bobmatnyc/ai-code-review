/**
 * @fileoverview Environment variable loading and validation utilities.
 *
 * This module provides utilities for loading, validating, and accessing environment
 * variables used by the code review tool. It handles loading from .env.local files,
 * provides clear error messages for missing variables, and manages API key precedence.
 *
 * Key responsibilities:
 * - Loading environment variables from .env.local
 * - Validating required environment variables
 * - Managing API key precedence (GOOGLE_GENERATIVE_AI_KEY vs GOOGLE_AI_STUDIO_KEY)
 * - Providing clear error messages for configuration issues
 * - Logging environment variable status without exposing sensitive values
 */

import * as path from 'path';
import * as dotenv from 'dotenv';
import fs from 'fs/promises';

// Helper function for debug logging
function debugLog(message: string): void {
  if (process.argv.includes('--debug')) {
    console.log(`\x1b[36m[DEBUG]\x1b[0m ${message}`);
  }
}

/**
 * Load environment variables from .env.local file
 * @param envFilePath Optional custom path to .env file
 * @returns Object containing information about the loading process
 */
export async function loadEnvVariables(envFilePath?: string): Promise<{
  success: boolean;
  message: string;
  envFile?: string;
}> {
  try {
<<<<<<< HEAD
    // When running as a CLI tool, use the .env.local file in the AI Code Review directory 
    // rather than in the target project directory
    let envLocalPath: string = path.resolve(process.cwd(), '.env.local');
    
    if (envFilePath) {
      // If explicitly provided, use the specified path
      envLocalPath = envFilePath;
    } else {
      // Check multiple possible directories for the tool installation
      const possibleToolDirectories = [
        path.resolve(__dirname, '..', '..'), // Local development or npm link
        path.resolve(__dirname, '..', '..', '..'), // Global npm installation
        '/opt/homebrew/lib/node_modules/@bobmatnyc/ai-code-review' // Homebrew global installation
      ];
      
      // Check for environment variable specifying the tool directory
      if (process.env.AI_CODE_REVIEW_DIR) {
        possibleToolDirectories.unshift(process.env.AI_CODE_REVIEW_DIR);
        debugLog(`Using tool directory from AI_CODE_REVIEW_DIR: ${process.env.AI_CODE_REVIEW_DIR}`);
      }
      
      // envLocalPath is already initialized
      let found = false;
      
      // Try each possible tool directory
      for (const dir of possibleToolDirectories) {
        const potentialEnvPath = path.resolve(dir, '.env.local');
        debugLog(`Checking for tool .env.local in: ${potentialEnvPath}`);
        
        try {
          await fs.access(potentialEnvPath);
          // If we can access the file in this directory, use it
          envLocalPath = potentialEnvPath;
          debugLog(`Found .env.local in tool directory: ${potentialEnvPath}`);
          found = true;
          break;
        } catch {
          // Continue to next directory
        }
      }
      
      // If not found in any tool directory, we've already set the default to cwd
      if (!found) {
        debugLog(`No .env.local found in any tool directory, falling back to current directory: ${envLocalPath}`);
      }
    }
=======
    // Default to .env.local in current working directory
    const envLocalPath =
      envFilePath || path.resolve(process.cwd(), '.env.local');
>>>>>>> 912b2920

    // Check if the file exists
    try {
      await fs.access(envLocalPath);
    } catch (error) {
      // Don't fail if we can't find the .env.local file
      // Just return a warning message instead
      debugLog(`Environment file not found: ${envLocalPath}. Continuing without it.`);
      return {
        success: true,
        message: `No .env.local file found. You may need to set API keys via environment variables or command line options.`
      };
    }


    // Load environment variables
    debugLog(`Attempting to load environment variables from: ${envLocalPath}`);
    const result = dotenv.config({ path: envLocalPath });

    if (result.error) {
      return {
        success: false,
        message: `Error loading environment variables: ${result.error.message}`,
        envFile: envLocalPath
      };
    }

    // Log success without exposing values
    debugLog(`Successfully loaded environment variables from ${envLocalPath}`);

    // Log which variables were found (names only, not values)
    const envVarNames = Object.keys(result.parsed || {});
    if (envVarNames.length > 0) {
      debugLog('Variables found in .env.local (names only):');
      debugLog(envVarNames.join(', '));
    } else {
      debugLog('No variables found in .env.local');
    }

    return {
      success: true,
      message: `Successfully loaded environment variables from ${envLocalPath}`,
      envFile: envLocalPath
    };
  } catch (error: any) {
    return {
      success: false,
      message: `Unexpected error loading environment variables: ${error.message || error}`
    };
  }
}

/**
 * Get the Google API key with proper precedence handling
 * @returns Object containing the API key and information about which key was used
 */
export function getGoogleApiKey(): {
  apiKey: string | undefined;
  source: string;
  message: string;
} {
  // Already have global debugLog function

  // Check for API keys in order of preference
  const apiKeyNew = process.env.AI_CODE_REVIEW_GOOGLE_API_KEY;
  const apiKeyLegacy = process.env.CODE_REVIEW_GOOGLE_API_KEY;
  const apiKeyGenAI = process.env.GOOGLE_GENERATIVE_AI_KEY;
  const apiKeyStudio = process.env.GOOGLE_AI_STUDIO_KEY;

  // Preferred key: AI_CODE_REVIEW_GOOGLE_API_KEY
  if (apiKeyNew) {
    debugLog('Google API key found: AI_CODE_REVIEW_GOOGLE_API_KEY');
    return {
      apiKey: apiKeyNew,
      source: 'AI_CODE_REVIEW_GOOGLE_API_KEY',
      message: 'Using AI_CODE_REVIEW_GOOGLE_API_KEY'
    };
  }

  // Legacy key: CODE_REVIEW_GOOGLE_API_KEY
  if (apiKeyLegacy) {
    console.warn(
      'Warning: Using deprecated environment variable CODE_REVIEW_GOOGLE_API_KEY. Please switch to AI_CODE_REVIEW_GOOGLE_API_KEY.'
    );
    debugLog('Google API key found: CODE_REVIEW_GOOGLE_API_KEY (deprecated)');
    return {
      apiKey: apiKeyLegacy,
      source: 'CODE_REVIEW_GOOGLE_API_KEY',
      message: 'Using deprecated CODE_REVIEW_GOOGLE_API_KEY'
    };
  }

  // Fallback to GOOGLE_GENERATIVE_AI_KEY
  if (apiKeyGenAI) {
    console.warn(
      'Warning: Using generic environment variable GOOGLE_GENERATIVE_AI_KEY. Consider using AI_CODE_REVIEW_GOOGLE_API_KEY for better isolation.'
    );
    debugLog('Google API key found: GOOGLE_GENERATIVE_AI_KEY');
    return {
      apiKey: apiKeyGenAI,
      source: 'GOOGLE_GENERATIVE_AI_KEY',
      message: 'Using GOOGLE_GENERATIVE_AI_KEY'
    };
  }

  // Last resort: GOOGLE_AI_STUDIO_KEY
  if (apiKeyStudio) {
    console.warn(
      'Warning: Using deprecated environment variable GOOGLE_AI_STUDIO_KEY. Please switch to AI_CODE_REVIEW_GOOGLE_API_KEY.'
    );
    debugLog('Google API key found: GOOGLE_AI_STUDIO_KEY (deprecated)');
    return {
      apiKey: apiKeyStudio,
      source: 'GOOGLE_AI_STUDIO_KEY',
      message: 'Using deprecated GOOGLE_AI_STUDIO_KEY'
    };
  }

  // No API key found
  return {
    apiKey: undefined,
    source: 'none',
    message:
      'No Google API key found. Please set AI_CODE_REVIEW_GOOGLE_API_KEY in your .env.local file.'
  };
}

/**
 * Get the OpenRouter API key with proper precedence handling
 * @returns Object containing the API key and information about which key was used
 */
export function getOpenRouterApiKey(): {
  apiKey: string | undefined;
  source: string;
  message: string;
} {
  // Already have global debugLog function

  // Check for API keys in order of preference
  const apiKeyNew = process.env.AI_CODE_REVIEW_OPENROUTER_API_KEY;
  const apiKeyLegacy = process.env.CODE_REVIEW_OPENROUTER_API_KEY;
  const apiKeyGeneric = process.env.OPENROUTER_API_KEY;

  // Preferred key: AI_CODE_REVIEW_OPENROUTER_API_KEY
  if (apiKeyNew) {
    debugLog('OpenRouter API key found: AI_CODE_REVIEW_OPENROUTER_API_KEY');
    return {
      apiKey: apiKeyNew,
      source: 'AI_CODE_REVIEW_OPENROUTER_API_KEY',
      message: 'Using AI_CODE_REVIEW_OPENROUTER_API_KEY'
    };
  }

  // Legacy key: CODE_REVIEW_OPENROUTER_API_KEY
  if (apiKeyLegacy) {
    console.warn(
      'Warning: Using deprecated environment variable CODE_REVIEW_OPENROUTER_API_KEY. Please switch to AI_CODE_REVIEW_OPENROUTER_API_KEY.'
    );
    debugLog(
      'OpenRouter API key found: CODE_REVIEW_OPENROUTER_API_KEY (deprecated)'
    );
    return {
      apiKey: apiKeyLegacy,
      source: 'CODE_REVIEW_OPENROUTER_API_KEY',
      message: 'Using deprecated CODE_REVIEW_OPENROUTER_API_KEY'
    };
  }

  // Fallback to OPENROUTER_API_KEY
  if (apiKeyGeneric) {
    console.warn(
      'Warning: Using generic environment variable OPENROUTER_API_KEY. Consider using AI_CODE_REVIEW_OPENROUTER_API_KEY for better isolation.'
    );
    debugLog('OpenRouter API key found: OPENROUTER_API_KEY');
    return {
      apiKey: apiKeyGeneric,
      source: 'OPENROUTER_API_KEY',
      message: 'Using OPENROUTER_API_KEY'
    };
  }

  // No API key found
  return {
    apiKey: undefined,
    source: 'none',
    message:
      'No OpenRouter API key found. Please set AI_CODE_REVIEW_OPENROUTER_API_KEY in your .env.local file.'
  };
}

/**
 * Get the Anthropic API key with proper precedence handling
 * @returns Object containing the API key and information about which key was used
 */
export function getAnthropicApiKey(): {
  apiKey: string | undefined;
  source: string;
  message: string;
} {
  // Already have global debugLog function

  // Check for API keys in order of preference
  const apiKeyNew = process.env.AI_CODE_REVIEW_ANTHROPIC_API_KEY;
  const apiKeyLegacy = process.env.CODE_REVIEW_ANTHROPIC_API_KEY;
  const apiKeyGeneric = process.env.ANTHROPIC_API_KEY;

  // Preferred key: AI_CODE_REVIEW_ANTHROPIC_API_KEY
  if (apiKeyNew) {
    debugLog('Anthropic API key found: AI_CODE_REVIEW_ANTHROPIC_API_KEY');
    return {
      apiKey: apiKeyNew,
      source: 'AI_CODE_REVIEW_ANTHROPIC_API_KEY',
      message: 'Using AI_CODE_REVIEW_ANTHROPIC_API_KEY'
    };
  }

  // Legacy key: CODE_REVIEW_ANTHROPIC_API_KEY
  if (apiKeyLegacy) {
    console.warn(
      'Warning: Using deprecated environment variable CODE_REVIEW_ANTHROPIC_API_KEY. Please switch to AI_CODE_REVIEW_ANTHROPIC_API_KEY.'
    );
    debugLog(
      'Anthropic API key found: CODE_REVIEW_ANTHROPIC_API_KEY (deprecated)'
    );
    return {
      apiKey: apiKeyLegacy,
      source: 'CODE_REVIEW_ANTHROPIC_API_KEY',
      message: 'Using deprecated CODE_REVIEW_ANTHROPIC_API_KEY'
    };
  }

  // Fallback to ANTHROPIC_API_KEY
  if (apiKeyGeneric) {
    console.warn(
      'Warning: Using generic environment variable ANTHROPIC_API_KEY. Consider using AI_CODE_REVIEW_ANTHROPIC_API_KEY for better isolation.'
    );
    debugLog('Anthropic API key found: ANTHROPIC_API_KEY');
    return {
      apiKey: apiKeyGeneric,
      source: 'ANTHROPIC_API_KEY',
      message: 'Using ANTHROPIC_API_KEY'
    };
  }

  // No API key found
  return {
    apiKey: undefined,
    source: 'none',
    message:
      'No Anthropic API key found. Please set AI_CODE_REVIEW_ANTHROPIC_API_KEY in your .env.local file.'
  };
}

/**
 * Get the OpenAI API key with proper precedence handling
 * @returns Object containing the API key and information about which key was used
 */
export function getOpenAIApiKey(): {
  apiKey: string | undefined;
  source: string;
  message: string;
} {
  // Already have global debugLog function

  // Check for API keys in order of preference
  const apiKeyNew = process.env.AI_CODE_REVIEW_OPENAI_API_KEY;
  const apiKeyLegacy = process.env.CODE_REVIEW_OPENAI_API_KEY;
  const apiKeyGeneric = process.env.OPENAI_API_KEY;

  // Preferred key: AI_CODE_REVIEW_OPENAI_API_KEY
  if (apiKeyNew) {
    debugLog('OpenAI API key found: AI_CODE_REVIEW_OPENAI_API_KEY');
    return {
      apiKey: apiKeyNew,
      source: 'AI_CODE_REVIEW_OPENAI_API_KEY',
      message: 'Using AI_CODE_REVIEW_OPENAI_API_KEY'
    };
  }

  // Legacy key: CODE_REVIEW_OPENAI_API_KEY
  if (apiKeyLegacy) {
    console.warn(
      'Warning: Using deprecated environment variable CODE_REVIEW_OPENAI_API_KEY. Please switch to AI_CODE_REVIEW_OPENAI_API_KEY.'
    );
    debugLog('OpenAI API key found: CODE_REVIEW_OPENAI_API_KEY (deprecated)');
    return {
      apiKey: apiKeyLegacy,
      source: 'CODE_REVIEW_OPENAI_API_KEY',
      message: 'Using deprecated CODE_REVIEW_OPENAI_API_KEY'
    };
  }

  // Fallback to OPENAI_API_KEY
  if (apiKeyGeneric) {
    console.warn(
      'Warning: Using generic environment variable OPENAI_API_KEY. Consider using AI_CODE_REVIEW_OPENAI_API_KEY for better isolation.'
    );
    debugLog('OpenAI API key found: OPENAI_API_KEY');
    return {
      apiKey: apiKeyGeneric,
      source: 'OPENAI_API_KEY',
      message: 'Using OPENAI_API_KEY'
    };
  }

  // No API key found
  return {
    apiKey: undefined,
    source: 'none',
    message:
      'No OpenAI API key found. Please set AI_CODE_REVIEW_OPENAI_API_KEY in your .env.local file.'
  };
}

/**
 * Validate that required environment variables are present
 * @returns Object containing validation result and error message if applicable
 */
export function validateRequiredEnvVars(): {
  valid: boolean;
  message: string;
} {
  // Check for Google API key
  const googleApiKey = getGoogleApiKey();
  // Check for OpenRouter API key
  const openRouterApiKey = getOpenRouterApiKey();
  // Check for Anthropic API key
  const anthropicApiKey = getAnthropicApiKey();
  // Check for OpenAI API key
  const openaiApiKey = getOpenAIApiKey();

  // If we have at least one API key, we're good to go
  if (
    googleApiKey.apiKey ||
    openRouterApiKey.apiKey ||
    anthropicApiKey.apiKey ||
    openaiApiKey.apiKey
  ) {
    return {
      valid: true,
      message: 'At least one API key is available'
    };
  }

  // No API keys found
  return {
    valid: false,
    message:
      'No API keys found. Please set either AI_CODE_REVIEW_GOOGLE_API_KEY or AI_CODE_REVIEW_OPENROUTER_API_KEY in your .env.local file.'
  };
}<|MERGE_RESOLUTION|>--- conflicted
+++ resolved
@@ -35,7 +35,6 @@
   envFile?: string;
 }> {
   try {
-<<<<<<< HEAD
     // When running as a CLI tool, use the .env.local file in the AI Code Review directory 
     // rather than in the target project directory
     let envLocalPath: string = path.resolve(process.cwd(), '.env.local');
@@ -82,11 +81,9 @@
         debugLog(`No .env.local found in any tool directory, falling back to current directory: ${envLocalPath}`);
       }
     }
-=======
     // Default to .env.local in current working directory
     const envLocalPath =
       envFilePath || path.resolve(process.cwd(), '.env.local');
->>>>>>> 912b2920
 
     // Check if the file exists
     try {
