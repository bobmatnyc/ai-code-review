/**
 * @fileoverview Formatter for code review output in different formats.
 *
 * This module provides formatting utilities for code review results, supporting
 * multiple output formats including Markdown and JSON. It handles the transformation
 * of raw review data into well-structured, readable formats suitable for different
 * consumption patterns.
 *
 * Key responsibilities:
 * - Converting review results to Markdown format with proper headings and sections
 * - Converting review results to JSON format for programmatic consumption
 * - Sanitizing content to prevent rendering issues
 * - Adding metadata like review date, model used, and cost information
 * - Formatting code snippets and recommendations consistently
 *
 * The formatter ensures that review outputs are consistent, readable, and properly
 * structured regardless of the review type or content.
 */

<<<<<<< HEAD
import { ReviewResult, ReviewType, PassCost } from '../types/review';
=======
import { ReviewResult, ReviewType, PassCost, ReviewCost } from '../types/review';
>>>>>>> 135d9e8c
import { StructuredReview, ReviewIssue } from '../types/structuredReview';
import { sanitizeContent } from '../utils/parsing/sanitizer';
import logger from '../utils/logger';

/**
 * Format the review output based on the specified format
 * @param review Review result to format
 * @param format Output format (markdown or json)
 * @returns Formatted review output
 */
export function formatReviewOutput(
  review: ReviewResult,
  format: string
): string {
  // Debug logging to help diagnose issues with missing fields
  if (!review.filePath) {
    console.warn('Warning: filePath is undefined or empty in ReviewResult');
  }
  if (!review.modelUsed) {
    console.warn('Warning: modelUsed is undefined or empty in ReviewResult');
  }
  
  // Ensure costInfo is set if only cost is available
  if (review.cost && !review.costInfo) {
    review.costInfo = review.cost;
  }

  if (format === 'json') {
    return formatAsJson(review);
  }

  return formatAsMarkdown(review);
}

/**
 * Format the review as JSON
 * @param review Review result to format
 * @returns JSON string
 */
function formatAsJson(review: ReviewResult): string {
  // Determine model information
  let modelInfo = 'AI';
  let modelVendor = 'Unknown';
  let modelName = 'AI';

  // Extract model information
  if (review.modelUsed) {
    if (review.modelUsed.startsWith('openrouter:')) {
      modelVendor = 'OpenRouter';
      modelName = review.modelUsed.substring('openrouter:'.length);
      modelInfo = `OpenRouter (${modelName})`;
    } else if (review.modelUsed.startsWith('anthropic:')) {
      modelVendor = 'Anthropic';
      modelName = review.modelUsed.substring('anthropic:'.length);
      modelInfo = `Anthropic (${modelName})`;
    } else if (review.modelUsed.startsWith('openai:')) {
      modelVendor = 'OpenAI';
      modelName = review.modelUsed.substring('openai:'.length);
      modelInfo = `OpenAI (${modelName})`;
    } else if (review.modelUsed.startsWith('gemini:')) {
      modelVendor = 'Google';
      modelName = review.modelUsed.substring('gemini:'.length);
      modelInfo = `Google Gemini AI (${modelName})`;
    } else if (review.modelUsed.startsWith('Google:')) {
      // Handle miscapitalized provider names
      modelVendor = 'Google';
      modelName = review.modelUsed.substring('Google:'.length);
      modelInfo = `Google Gemini AI (${modelName})`;
    } else if (review.modelUsed.startsWith('Anthropic:')) {
      modelVendor = 'Anthropic';
      modelName = review.modelUsed.substring('Anthropic:'.length);
      modelInfo = `Anthropic (${modelName})`;
    } else if (review.modelUsed.startsWith('OpenAI:')) {
      modelVendor = 'OpenAI';
      modelName = review.modelUsed.substring('OpenAI:'.length);
      modelInfo = `OpenAI (${modelName})`;
    } else if (review.modelUsed.startsWith('OpenRouter:')) {
      modelVendor = 'OpenRouter';
      modelName = review.modelUsed.substring('OpenRouter:'.length);
      modelInfo = `OpenRouter (${modelName})`;
    } else {
      modelVendor = 'Unknown';
      modelName = review.modelUsed;
      modelInfo = `AI (${modelName})`;
    }
  } else {
    logger.warn('Review result has no modelUsed property. Using default values for JSON output.');
  }

  // Sanitize the content to prevent XSS attacks
  const sanitizedContent = sanitizeContent(review.content);

  // Parse structured data if available
  let parsedStructuredData = review.structuredData;
  if (typeof review.structuredData === 'string') {
    try {
      parsedStructuredData = JSON.parse(review.structuredData);
    } catch (error) {
      console.error('Error parsing structured review data:', error);
    }
  }

  // Parse additional metadata if available
  let additionalMetadata = {};
  if (review.metadata) {
    try {
      additionalMetadata = typeof review.metadata === 'string' 
        ? JSON.parse(review.metadata) 
        : review.metadata;
    } catch (error) {
      // Silently continue if metadata parsing fails
    }
  }

  // Format path for display
  let displayPath = review.filePath || '';
  if (!displayPath || displayPath === review.reviewType || displayPath === 'consolidated') {
    displayPath = process.cwd() + ' (Current Directory)';
  }

  // Create enhanced metadata with detection info type
  interface EnhancedMetadata {
    model: {
      provider: string;
      name: string;
      fullName: string;
    };
    review: {
      type: ReviewType;
      path: string;
      generatedAt: string;
      formattedDate: string;
      multiPass: {
        enabled: boolean;
        passCount: number;
        perPassCosts: PassCost[] | null;
      } | null;
    };
    cost: any | null;
    tool: {
      version: string;
      commandOptions: string | null;
      [key: string]: any;
    };
    detection?: {
      language: string;
      framework?: string;
      frameworkVersion?: string;
      cssFrameworks?: Array<{ name: string; version?: string }>;
    };
  }
  
  const enhancedMetadata: EnhancedMetadata = {
    model: {
      provider: modelVendor,
      name: modelName,
      fullName: modelInfo
    },
    review: {
      type: review.reviewType,
      path: displayPath,
      generatedAt: new Date(review.timestamp).toISOString(),
      formattedDate: new Date(review.timestamp).toLocaleString(undefined, {
        year: 'numeric',
        month: 'long',
        day: 'numeric',
        hour: '2-digit',
        minute: '2-digit',
        second: '2-digit',
        timeZoneName: 'short'
      }),
      multiPass: (review.costInfo || review.cost) && ((review.costInfo?.passCount || review.cost?.passCount) || 0) > 1 ? {
        enabled: true,
        passCount: (review.costInfo?.passCount || review.cost?.passCount || 1),
        perPassCosts: (review.costInfo?.perPassCosts || review.cost?.perPassCosts) || null
      } : null
    },
    cost: review.costInfo || review.cost || null,
    tool: {
      version: review.toolVersion || process.env.npm_package_version || '2.1.1',
      commandOptions: review.commandOptions || null,
      ...additionalMetadata
    }
  };
  
  // Add framework detection information if available
  if (review.detectedLanguage) {
    enhancedMetadata.detection = {
      language: review.detectedLanguage
    };
    
    if (review.detectedFramework && review.detectedFramework !== 'none') {
      if (enhancedMetadata.detection) {
        enhancedMetadata.detection.framework = review.detectedFramework;
        if (review.frameworkVersion) {
          enhancedMetadata.detection.frameworkVersion = review.frameworkVersion;
        }
      }
    }
    
    if (review.cssFrameworks && review.cssFrameworks.length > 0) {
      if (enhancedMetadata.detection) {
        enhancedMetadata.detection.cssFrameworks = review.cssFrameworks;
      }
    }
  }

  // Create a copy of the review with enhanced metadata
  const reviewWithMeta = {
    ...review,
    content: sanitizedContent,
    structuredData: parsedStructuredData,
    meta: enhancedMetadata,
    // Legacy metadata field for backward compatibility
    metadata: {
      model: modelInfo,
      generatedAt: new Date(review.timestamp).toISOString(),
      costEstimation: review.cost
    }
  };

  return JSON.stringify(reviewWithMeta, null, 2);
}

/**
 * Format the review as Markdown
 * @param review Review result to format
 * @returns Markdown string
 */
function formatAsMarkdown(review: ReviewResult): string {
  const { filePath, reviewType, content, timestamp, structuredData } = review;
  // Use costInfo if available, fallback to cost
  const cost = review.costInfo || review.cost;

  // Determine model information
  let modelInfo = 'AI';

  // Add specific model information if available
  let modelVendor = 'Unknown';
  let modelName = 'AI';
  
  if (review.modelUsed) {
    if (review.modelUsed.startsWith('openrouter:')) {
      modelVendor = 'OpenRouter';
      modelName = review.modelUsed.substring('openrouter:'.length);
      modelInfo = `OpenRouter (${modelName})`;
    } else if (review.modelUsed.startsWith('anthropic:')) {
      modelVendor = 'Anthropic';
      modelName = review.modelUsed.substring('anthropic:'.length);
      modelInfo = `Anthropic (${modelName})`;
    } else if (review.modelUsed.startsWith('openai:')) {
      modelVendor = 'OpenAI';
      modelName = review.modelUsed.substring('openai:'.length);
      modelInfo = `OpenAI (${modelName})`;
    } else if (review.modelUsed.startsWith('gemini:')) {
      modelVendor = 'Google';
      modelName = review.modelUsed.substring('gemini:'.length);
      modelInfo = `Google Gemini AI (${modelName})`;
    } else if (review.modelUsed.startsWith('Google:')) {
      // Handle miscapitalized provider names
      modelVendor = 'Google';
      modelName = review.modelUsed.substring('Google:'.length);
      modelInfo = `Google Gemini AI (${modelName})`;
    } else if (review.modelUsed.startsWith('Anthropic:')) {
      modelVendor = 'Anthropic';
      modelName = review.modelUsed.substring('Anthropic:'.length);
      modelInfo = `Anthropic (${modelName})`;
    } else if (review.modelUsed.startsWith('OpenAI:')) {
      modelVendor = 'OpenAI';
      modelName = review.modelUsed.substring('OpenAI:'.length);
      modelInfo = `OpenAI (${modelName})`;
    } else if (review.modelUsed.startsWith('OpenRouter:')) {
      modelVendor = 'OpenRouter';
      modelName = review.modelUsed.substring('OpenRouter:'.length);
      modelInfo = `OpenRouter (${modelName})`;
    } else {
      // For any other format
      modelVendor = 'Unknown';
      modelName = review.modelUsed;
      modelInfo = `AI (${modelName})`;
    }
  } else {
    logger.warn('Review result has no modelUsed property. Using default values.');
  }

  // Format cost information if available
  let costInfo = '';
  if (cost) {
    costInfo = `

## Token Usage and Cost
- Input tokens: ${cost.inputTokens.toLocaleString()}
- Output tokens: ${cost.outputTokens.toLocaleString()}
- Total tokens: ${cost.totalTokens.toLocaleString()}
- Estimated cost: ${cost.formattedCost}`;
    
    // Add multi-pass information if available
    if (cost.passCount && cost.passCount > 1) {
      costInfo += `
- Multi-pass review: ${cost.passCount} passes`;
      
      // Add per-pass breakdown if available
      if (cost.perPassCosts && Array.isArray(cost.perPassCosts)) {
        costInfo += `

### Pass Breakdown`;
        cost.perPassCosts.forEach(passCost => {
          costInfo += `
Pass ${passCost.passNumber}:
- Input tokens: ${passCost.inputTokens.toLocaleString()}
- Output tokens: ${passCost.outputTokens.toLocaleString()}
- Total tokens: ${passCost.totalTokens.toLocaleString()}
- Cost: ${typeof passCost.estimatedCost === 'number' ? `$${passCost.estimatedCost.toFixed(4)} USD` : 'N/A'}`;
        });
      }
    }
  }

  // Check if the content is JSON that should be formatted as structured data
  let actualStructuredData = structuredData;
  if (!actualStructuredData && content && typeof content === 'string') {
    // Check if content starts with JSON
    const trimmedContent = content.trim();
    if (trimmedContent.startsWith('{') && trimmedContent.endsWith('}')) {
      try {
        actualStructuredData = JSON.parse(trimmedContent);
      } catch (e) {
        // Not valid JSON, continue with regular formatting
      }
    }
  }
  
  // If we have structured data, format it as Markdown
  if (actualStructuredData) {
    try {
      let structuredReview: any;
      
      if (typeof actualStructuredData === 'string') {
        try {
          structuredReview = JSON.parse(actualStructuredData);
        } catch (parseError) {
          console.warn('Failed to parse structured data as JSON:', parseError);
          // If it's not valid JSON, treat it as plain text
          return formatSimpleMarkdown(
            content,
            filePath || '',
            reviewType,
            timestamp,
            costInfo,
            modelInfo
          );
        }
      } else {
        structuredReview = actualStructuredData;
      }
      
      // Check if the data has a 'review' property (our JSON structure)
      if (structuredReview && structuredReview.review) {
        return formatSchemaBasedReviewAsMarkdown(
          structuredReview,
          filePath || '',
          reviewType,
          timestamp,
          costInfo,
          modelInfo
        );
      }
      
      // Validate the parsed data has expected structure
      if (typeof structuredReview === 'object' && structuredReview !== null) {
        return formatStructuredReviewAsMarkdown(
          structuredReview,
          filePath || '',
          reviewType,
          timestamp,
          costInfo,
          modelInfo
        );
      } else {
        console.warn('Structured data is not an object:', typeof structuredReview);
        // If the data doesn't have the right structure, fall back to plain text
        return formatSimpleMarkdown(
          content,
          filePath || '',
          reviewType,
          timestamp,
          costInfo,
          modelInfo
        );
      }
    } catch (error) {
      console.error('Error processing structured review data:', error);
      // Fall back to unstructured format
      return formatSimpleMarkdown(
        content,
        filePath || '',
        reviewType,
        timestamp,
        costInfo,
        modelInfo
      );
    }
  }

  // Sanitize the content to prevent XSS attacks
  const sanitizedContent = sanitizeContent(content);

  // Use the actual file path for the review title and the reviewed field
  // If filePath is the same as reviewType, is 'consolidated', or is undefined/empty, show the current directory path
  let displayPath = filePath || '';
  
  if (!displayPath || displayPath === reviewType || displayPath === 'consolidated') {
    // For consolidated reviews, show the full target directory path
    displayPath = process.cwd() + ' (Current Directory)';
  }
  
  // Format metadata
  const formattedDate = new Date(timestamp).toLocaleString(undefined, {
    year: 'numeric',
    month: 'long',
    day: 'numeric',
    hour: '2-digit',
    minute: '2-digit',
    second: '2-digit',
    timeZoneName: 'short'
  });

  // Create comprehensive metadata section
  let metadataSection = `## Metadata
| Property | Value |
|----------|-------|
| Review Type | ${reviewType} |
| Generated At | ${formattedDate} |
| Model Provider | ${modelVendor} |
| Model Name | ${modelName} |`;
  
  // Add framework detection information if available
  if (review.detectedLanguage) {
    metadataSection += `
| Detected Language | ${review.detectedLanguage} |`;
    
    if (review.detectedFramework && review.detectedFramework !== 'none') {
      metadataSection += `
| Detected Framework | ${review.detectedFramework}${review.frameworkVersion ? ` v${review.frameworkVersion}` : ''} |`;
    }
    
    if (review.cssFrameworks && review.cssFrameworks.length > 0) {
      const cssFrameworksStr = review.cssFrameworks.map(cf => 
        cf.version ? `${cf.name} v${cf.version.replace(/[^\d\.]/g, '')}` : cf.name
      ).join(', ');
      
      metadataSection += `
| CSS Frameworks | ${cssFrameworksStr} |`;
    }
  }

  // Add cost information if available
  if (cost) {
    metadataSection += `
| Input Tokens | ${cost.inputTokens.toLocaleString()} |
| Output Tokens | ${cost.outputTokens.toLocaleString()} |
| Total Tokens | ${cost.totalTokens.toLocaleString()} |
| Estimated Cost | ${cost.formattedCost} |`;
    
    // Add multi-pass information if available
    if (cost.passCount && cost.passCount > 1) {
      metadataSection += `
| Multi-pass Review | ${cost.passCount} passes |`;
    }
  }

  // Add tool version from the review result or fallback to package.json
  if (review.toolVersion) {
    metadataSection += `
| Tool Version | ${review.toolVersion} |`;
  }

  // Add command options if available
  if (review.commandOptions) {
    metadataSection += `
| Command Options | \`${review.commandOptions}\` |`;
  }

  // If we have additional metadata from the review, include it
  if (review.metadata) {
    try {
      const metadata = typeof review.metadata === 'string' ? JSON.parse(review.metadata) : review.metadata;
      
      // Add any additional metadata fields that weren't already added
      if (metadata.commandLineOptions && !review.commandOptions) {
        metadataSection += `
| Command Options | \`${metadata.commandLineOptions}\` |`;
      }
      
      if (metadata.version && !review.toolVersion) {
        metadataSection += `
| Tool Version | ${metadata.version} |`;
      }
    } catch (error) {
      // Silently continue if metadata parsing fails
    }
  }

  // Close the metadata table
  metadataSection += `
`;

  return `# Code Review: ${displayPath}

> **Review Type**: ${reviewType}
> **Model**: ${modelInfo}
> **Generated**: ${new Date(timestamp).toLocaleString()}

---

${metadataSection}

${sanitizedContent}

---${costInfo}

*Generated by [AI Code Review Tool](https://www.npmjs.com/package/@bobmatnyc/ai-code-review) using ${modelInfo}*`;
}

/**
 * Format a structured review as Markdown
 * @param structuredReview Structured review data
 * @param filePath Path to the reviewed file
 * @param reviewType Type of review performed
 * @param timestamp Timestamp of when the review was generated
 * @param costInfo Cost information formatted as Markdown
 * @param modelInfo Model information
 * @param metadataSection Optional metadata section to include
 * @returns Markdown string
 */
function formatStructuredReviewAsMarkdown(
  structuredReview: StructuredReview,
  filePath: string,
  reviewType: string,
  timestamp: string,
  costInfo: string,
  modelInfo: string,
  metadataSection?: string
): string {
  // Check if the structuredReview has required properties
  if (!structuredReview || typeof structuredReview !== 'object') {
    console.warn('Invalid structured review data, falling back to simple format');
    return formatSimpleMarkdown(
      'No structured data available. The review may be in an unsupported format.',
      filePath,
      reviewType,
      timestamp,
      costInfo,
      modelInfo,
      metadataSection
    );
  }
  
  // Extract properties with fallbacks for missing properties
  const summary = structuredReview.summary || 'No summary provided';
  const issues = Array.isArray(structuredReview.issues) ? structuredReview.issues : [];
  const recommendations = Array.isArray(structuredReview.recommendations) ? structuredReview.recommendations : [];
  const positiveAspects = Array.isArray(structuredReview.positiveAspects) ? structuredReview.positiveAspects : [];
  
  // Extract grade information if available
  const grade = structuredReview.grade;
  const gradeCategories = structuredReview.gradeCategories;

  // Group issues by priority
  const highPriorityIssues = issues.filter(issue => issue && issue.priority === 'high');
  const mediumPriorityIssues = issues.filter(
    issue => issue && issue.priority === 'medium'
  );
  const lowPriorityIssues = issues.filter(issue => issue && issue.priority === 'low');

  // Format issues by priority
  let issuesMarkdown = '';

  if (highPriorityIssues.length > 0) {
    issuesMarkdown += '### High Priority\n\n';
    issuesMarkdown += highPriorityIssues
      .map(issue => formatIssue(issue))
      .join('\n\n');
    issuesMarkdown += '\n\n';
  }

  if (mediumPriorityIssues.length > 0) {
    issuesMarkdown += '### Medium Priority\n\n';
    issuesMarkdown += mediumPriorityIssues
      .map(issue => formatIssue(issue))
      .join('\n\n');
    issuesMarkdown += '\n\n';
  }

  if (lowPriorityIssues.length > 0) {
    issuesMarkdown += '### Low Priority\n\n';
    issuesMarkdown += lowPriorityIssues
      .map(issue => formatIssue(issue))
      .join('\n\n');
    issuesMarkdown += '\n\n';
  }

  // Format recommendations
  let recommendationsMarkdown = '';
  if (recommendations && recommendations.length > 0) {
    recommendationsMarkdown = '## General Recommendations\n\n';
    recommendationsMarkdown += recommendations
      .map(rec => `- ${rec}`)
      .join('\n');
    recommendationsMarkdown += '\n\n';
  }

  // Format positive aspects
  let positiveAspectsMarkdown = '';
  if (positiveAspects && positiveAspects.length > 0) {
    positiveAspectsMarkdown = '## Positive Aspects\n\n';
    positiveAspectsMarkdown += positiveAspects
      .map(aspect => `- ${aspect}`)
      .join('\n');
    positiveAspectsMarkdown += '\n\n';
  }

  // Use the actual file path for the review title and the reviewed field
  // If filePath is the same as reviewType, is 'consolidated', or is undefined/empty, show the current directory path
  let displayPath = filePath || '';
  
  if (!displayPath || displayPath === reviewType || displayPath === 'consolidated') {
    // For consolidated reviews, show the full target directory path
    displayPath = process.cwd() + ' (Current Directory)';
  }

  // Include metadata section if available
  const metadataContent = metadataSection ? `${metadataSection}\n` : '';
  
  // Format grade section if available
  let gradeMarkdown = '';
  if (grade) {
    gradeMarkdown = `## Grade: ${grade}\n\n`;
    
    // Add grade categories if available
    if (gradeCategories) {
      if (gradeCategories.functionality) gradeMarkdown += `- **Functionality**: ${gradeCategories.functionality}\n`;
      if (gradeCategories.codeQuality) gradeMarkdown += `- **Code Quality**: ${gradeCategories.codeQuality}\n`;
      if (gradeCategories.documentation) gradeMarkdown += `- **Documentation**: ${gradeCategories.documentation}\n`;
      if (gradeCategories.testing) gradeMarkdown += `- **Testing**: ${gradeCategories.testing}\n`;
      if (gradeCategories.maintainability) gradeMarkdown += `- **Maintainability**: ${gradeCategories.maintainability}\n`;
      if (gradeCategories.security) gradeMarkdown += `- **Security**: ${gradeCategories.security}\n`;
      if (gradeCategories.performance) gradeMarkdown += `- **Performance**: ${gradeCategories.performance}\n`;
      gradeMarkdown += '\n';
    }
  }

  return `# Code Review: ${displayPath}

> **Review Type**: ${reviewType}
> **Model**: ${modelInfo}
> **Generated**: ${new Date(timestamp).toLocaleString()}

---

${metadataContent}${gradeMarkdown}## Summary

${summary}

## Issues

${issuesMarkdown}
${recommendationsMarkdown}${positiveAspectsMarkdown}---${costInfo}

*Generated by [AI Code Review Tool](https://www.npmjs.com/package/@bobmatnyc/ai-code-review) using ${modelInfo}*`;
}

/**
 * Format a simple markdown document with just the content
 * Used as fallback when structured data isn't available
 * @param content Content to include in the document
 * @param filePath Path to the reviewed file
 * @param reviewType Type of review performed
 * @param timestamp Timestamp of when the review was generated
 * @param costInfo Cost information formatted as Markdown
 * @param modelInfo Model information
 * @param metadataSection Optional metadata section to include
 * @returns Markdown string
 */
function formatSimpleMarkdown(
  content: string,
  filePath: string,
  reviewType: string,
  timestamp: string,
  costInfo: string,
  modelInfo: string,
  metadataSection?: string
): string {
  // Sanitize the content
  const sanitizedContent = sanitizeContent(content);
  
  // Use the actual file path for the review title and the reviewed field
  let displayPath = filePath || '';
  
  if (!displayPath || displayPath === reviewType || displayPath === 'consolidated') {
    // For consolidated reviews, show the full target directory path
    displayPath = process.cwd() + ' (Current Directory)';
  }
  
  // Extract model vendor and name from modelInfo
  let modelVendor = 'Unknown';
  let modelName = 'AI';
  
  // Extract the model information from modelInfo
  if (modelInfo) {
    if (modelInfo.includes('Google Gemini AI')) {
      modelVendor = 'Google';
      const match = modelInfo.match(/\((.*?)\)/);
      modelName = match ? match[1] : 'Gemini';
    } else if (modelInfo.includes('Anthropic')) {
      modelVendor = 'Anthropic';
      const match = modelInfo.match(/\((.*?)\)/);
      modelName = match ? match[1] : 'Claude';
    } else if (modelInfo.includes('OpenAI')) {
      modelVendor = 'OpenAI';
      const match = modelInfo.match(/\((.*?)\)/);
      modelName = match ? match[1] : 'GPT';
    } else if (modelInfo.includes('OpenRouter')) {
      modelVendor = 'OpenRouter';
      const match = modelInfo.match(/\((.*?)\)/);
      modelName = match ? match[1] : 'AI';
    }
  }
  
  // Parse cost information if it's available in string form
  let cost = null;
  if (costInfo) {
    // Try to extract cost information from the costInfo string
    const inputTokensMatch = costInfo.match(/Input tokens: ([\d,]+)/);
    const outputTokensMatch = costInfo.match(/Output tokens: ([\d,]+)/);
    const totalTokensMatch = costInfo.match(/Total tokens: ([\d,]+)/);
    const estimatedCostMatch = costInfo.match(/Estimated cost: (.*?)$/m);
    const passCountMatch = costInfo.match(/Multi-pass review: (\d+) passes/);
    
    if (inputTokensMatch || outputTokensMatch || totalTokensMatch || estimatedCostMatch) {
      cost = {
        inputTokens: inputTokensMatch ? parseInt(inputTokensMatch[1].replace(/,/g, '')) : 0,
        outputTokens: outputTokensMatch ? parseInt(outputTokensMatch[1].replace(/,/g, '')) : 0,
        totalTokens: totalTokensMatch ? parseInt(totalTokensMatch[1].replace(/,/g, '')) : 0,
        estimatedCost: estimatedCostMatch ? parseFloat(estimatedCostMatch[1].replace('$', '').replace(' USD', '')) : 0,
        formattedCost: estimatedCostMatch ? estimatedCostMatch[1] : '$0.00 USD',
        passCount: passCountMatch ? parseInt(passCountMatch[1]) : 1
      };
    }
  }
  
  // Include metadata section if available
  const metadataContent = metadataSection ? `${metadataSection}\n` : '';
  
  // Generate a metadata section with model information
  const modelMetadata = `## Metadata
| Property | Value |
|----------|-------|
| Review Type | ${reviewType} |
| Generated At | ${new Date(timestamp).toLocaleString(undefined, {
  year: 'numeric',
  month: 'long',
  day: 'numeric',
  hour: '2-digit',
  minute: '2-digit',
  second: '2-digit',
  timeZoneName: 'short'
})} |
| Model Provider | ${modelVendor} |
| Model Name | ${modelName} |${cost ? `
| Input Tokens | ${cost.inputTokens.toLocaleString()} |
| Output Tokens | ${cost.outputTokens.toLocaleString()} |
| Total Tokens | ${cost.totalTokens.toLocaleString()} |
| Estimated Cost | ${cost.formattedCost} |` : ''}${(cost && cost.passCount) ? `
| Multi-pass Review | ${cost.passCount} passes |` : ''}
`;

  // Include this metadata section in all formats for consistency
  const fullMetadataContent = metadataContent || modelMetadata;

  return `# Code Review: ${displayPath}

> **Review Type**: ${reviewType}
> **Model**: ${modelInfo}
> **Generated**: ${new Date(timestamp).toLocaleString()}

---

${fullMetadataContent}

${sanitizedContent}

---${costInfo}

*Generated by [AI Code Review Tool](https://www.npmjs.com/package/@bobmatnyc/ai-code-review) using ${modelInfo}*`;
}

/**
 * Format a schema-based review (with 'review' property) as Markdown
 * @param schemaReview Schema-based review object
 * @param filePath Path to the reviewed file
 * @param reviewType Type of review
 * @param timestamp Timestamp of the review
 * @param costInfo Cost information string
 * @param modelInfo Model information string
 * @param metadataSection Optional metadata section
 * @returns Formatted markdown string
 */
function formatSchemaBasedReviewAsMarkdown(
  schemaReview: any,
  filePath: string,
  reviewType: string,
  timestamp: string,
  costInfo: string,
  modelInfo: string,
  metadataSection?: string
): string {
  // Extract the review object
  const review = schemaReview.review;
  if (!review || typeof review !== 'object') {
    return formatSimpleMarkdown(
      JSON.stringify(schemaReview, null, 2),
      filePath,
      reviewType,
      timestamp,
      costInfo,
      modelInfo,
      metadataSection
    );
  }

  // Extract files and issues
  const files = review.files || [];
  const summary = review.summary || {};
  
  // Create issues sections by priority
  const highPriorityIssues: any[] = [];
  const mediumPriorityIssues: any[] = [];
  const lowPriorityIssues: any[] = [];
  
  // Collect all issues from all files
  files.forEach((file: any) => {
    const issues = file.issues || [];
    issues.forEach((issue: any) => {
      // Add file path to issue for context
      const issueWithFile = { ...issue, filePath: file.filePath };
      
      if (issue.priority === 'HIGH') {
        highPriorityIssues.push(issueWithFile);
      } else if (issue.priority === 'MEDIUM') {
        mediumPriorityIssues.push(issueWithFile);
      } else if (issue.priority === 'LOW') {
        lowPriorityIssues.push(issueWithFile);
      }
    });
  });

  // Format the metadata section
  let displayPath = filePath || '';
  if (!displayPath || displayPath === reviewType || displayPath === 'consolidated') {
    displayPath = process.cwd() + ' (Current Directory)';
  }

  // Extract model vendor and name from modelInfo
  let modelVendor = 'Unknown';
  let modelName = 'AI';
  
  if (modelInfo) {
    if (modelInfo.includes('Google Gemini AI')) {
      modelVendor = 'Google';
      const match = modelInfo.match(/\((.*?)\)/);
      modelName = match ? match[1] : 'Gemini';
    } else if (modelInfo.includes('Anthropic')) {
      modelVendor = 'Anthropic';
      const match = modelInfo.match(/\((.*?)\)/);
      modelName = match ? match[1] : 'Claude';
    } else if (modelInfo.includes('OpenAI')) {
      modelVendor = 'OpenAI';
      const match = modelInfo.match(/\((.*?)\)/);
      modelName = match ? match[1] : 'GPT';
    } else if (modelInfo.includes('OpenRouter')) {
      modelVendor = 'OpenRouter';
      const match = modelInfo.match(/\((.*?)\)/);
      modelName = match ? match[1] : 'AI';
    }
  }

  // Build the metadata section if not provided
  if (!metadataSection) {
    const formattedDate = new Date(timestamp).toLocaleString(undefined, {
      year: 'numeric',
      month: 'long',
      day: 'numeric',
      hour: '2-digit',
      minute: '2-digit',
      second: '2-digit',
      timeZoneName: 'short'
    });
    
    metadataSection = `## Metadata
| Property | Value |
|----------|-------|
| Review Type | ${reviewType} |
| Generated At | ${formattedDate} |
| Model Provider | ${modelVendor} |
| Model Name | ${modelName} |`;
  }

  let output = `# Code Review: ${displayPath}

> **Review Type**: ${reviewType}
> **Model**: ${modelInfo}
> **Generated**: ${new Date(timestamp).toLocaleString()}

---

${metadataSection}

## Review Summary

`;

  // Add summary counts
  if (summary.totalIssues > 0) {
    output += `Total issues found: **${summary.totalIssues}**
- High Priority: ${summary.highPriorityIssues || 0}
- Medium Priority: ${summary.mediumPriorityIssues || 0}
- Low Priority: ${summary.lowPriorityIssues || 0}

`;
  } else {
    output += `No issues found. The code looks good!\n\n`;
  }

  // Add issues by priority
  if (highPriorityIssues.length > 0) {
    output += `## High Priority Issues\n\n`;
    highPriorityIssues.forEach((issue, index) => {
      output += formatSchemaIssue(issue, index + 1);
    });
  }

  if (mediumPriorityIssues.length > 0) {
    output += `## Medium Priority Issues\n\n`;
    mediumPriorityIssues.forEach((issue, index) => {
      output += formatSchemaIssue(issue, index + 1);
    });
  }

  if (lowPriorityIssues.length > 0) {
    output += `## Low Priority Issues\n\n`;
    lowPriorityIssues.forEach((issue, index) => {
      output += formatSchemaIssue(issue, index + 1);
    });
  }

  // Add cost information at the end
  if (costInfo) {
    output += `\n${costInfo}\n`;
  }

  // Add footer with tool information
  output += `
*Generated by [AI Code Review Tool](https://www.npmjs.com/package/@bobmatnyc/ai-code-review) using ${modelInfo}*`;

  return output;
}

/**
 * Format a single issue from the schema format
 * @param issue Issue object from schema
 * @param index Issue number
 * @returns Formatted issue string
 */
function formatSchemaIssue(issue: any, index: number): string {
  let issueMarkdown = `### ${index}. ${issue.description}\n\n`;
  
  if (issue.filePath) {
    issueMarkdown += `**File**: \`${issue.filePath}\`\n`;
  }
  
  if (issue.location) {
    issueMarkdown += `**Location**: Lines ${issue.location.startLine}-${issue.location.endLine}\n\n`;
  }
  
  if (issue.currentCode) {
    issueMarkdown += `**Current Code**:\n\`\`\`\n${issue.currentCode}\n\`\`\`\n\n`;
  }
  
  if (issue.suggestedCode) {
    issueMarkdown += `**Suggested Fix**:\n\`\`\`\n${issue.suggestedCode}\n\`\`\`\n\n`;
  }
  
  if (issue.explanation) {
    issueMarkdown += `**Explanation**: ${issue.explanation}\n\n`;
  }
  
  issueMarkdown += `---\n\n`;
  
  return issueMarkdown;
}

/**
 * Format a single issue as Markdown
 * @param issue Review issue
 * @returns Markdown string
 */
function formatIssue(issue: ReviewIssue): string {
  // Guard against null or undefined issues
  if (!issue) {
    return '#### [Error: Issue data missing]';
  }
  
  const {
    title,
    type,
    filePath,
    lineNumbers,
    description,
    codeSnippet,
    suggestedFix,
    impact
  } = issue;

  let issueMarkdown = `#### ${title || '[Untitled Issue]'}\n`;

  if (filePath) {
    issueMarkdown += `- **Location**: \`${filePath}${lineNumbers ? `:${lineNumbers}` : ''}\`\n`;
  }

  if (type) {
    issueMarkdown += `- **Type**: ${type}\n`;
  }

  issueMarkdown += `- **Description**: ${description || 'No description provided'}\n`;

  if (codeSnippet) {
    issueMarkdown += `- **Code**:\n\`\`\`\n${codeSnippet}\n\`\`\`\n`;
  }

  if (suggestedFix) {
    issueMarkdown += `- **Suggested Fix**:\n\`\`\`\n${suggestedFix}\n\`\`\`\n`;
  }

  if (impact) {
    issueMarkdown += `- **Impact**: ${impact}\n`;
  }

  return issueMarkdown;
}<|MERGE_RESOLUTION|>--- conflicted
+++ resolved
@@ -17,11 +17,7 @@
  * structured regardless of the review type or content.
  */
 
-<<<<<<< HEAD
 import { ReviewResult, ReviewType, PassCost } from '../types/review';
-=======
-import { ReviewResult, ReviewType, PassCost, ReviewCost } from '../types/review';
->>>>>>> 135d9e8c
 import { StructuredReview, ReviewIssue } from '../types/structuredReview';
 import { sanitizeContent } from '../utils/parsing/sanitizer';
 import logger from '../utils/logger';
