--- conflicted
+++ resolved
@@ -6,61 +6,6 @@
  */
 
 import * as path from 'path';
-import { createDirectory } from '../utils/fileSystem';
-import { ReviewOptions } from '../types/review';
-import { FileInfo, discoverFiles, readFilesContent } from './fileDiscovery';
-import logger from '../utils/logger';
-import { getApiKeyType } from '../utils/apiUtils';
-import { runApiConnectionTests } from '../__tests__/apiConnection.test';
-import { getConfig } from '../utils/config';
-import { ProgrammingLanguage } from '../types/common';
-import {
-  estimateFromFilePaths
-} from '../utils/estimationUtils';
-import { parseModelString } from '../clients/utils/modelMaps';
-import configManager from '../utils/configManager';
-import {
-  listModels,
-  listModelConfigs
-} from '../clients/utils/modelLister';
-
-/**
- * Helper function to parse and display provider and model information
- * 
- * @param modelName The full model name (e.g., 'openai:gpt-4.1')
- * @returns An object with provider and model display information
- */
-function getProviderDisplayInfo(modelName: string): { provider: string; model: string } {
-  try {
-    // Try to parse the model string using the utilities from modelMaps
-    const { provider, modelName: extractedModelName } = parseModelString(modelName);
-    
-    return {
-      provider: provider.charAt(0).toUpperCase() + provider.slice(1), // Capitalize provider name
-      model: extractedModelName
-    };
-  } catch (error) {
-    // If parsing fails, use a fallback approach
-    const parts = modelName.split(':');
-    
-    if (parts.length === 2) {
-      return {
-        provider: parts[0].charAt(0).toUpperCase() + parts[0].slice(1), // Capitalize provider name
-        model: parts[1]
-      };
-    }
-    
-    // If format is not recognized, return unknown provider and original model name
-    return {
-      provider: 'Unknown',
-      model: modelName
-    };
-  }
-}
-
-<<<<<<< HEAD
-=======
-import path from 'path';
 import { createDirectory } from '../utils/fileSystem';
 import { ReviewOptions } from '../types/review';
 import { FileInfo, discoverFiles, readFilesContent } from './fileDiscovery';
@@ -74,13 +19,48 @@
   formatEstimation
 } from '../utils/estimationUtils';
 import { parseModelString } from '../clients/utils/modelMaps';
+import configManager from '../utils/configManager';
 import {
   listModels,
   printCurrentModel,
   listModelConfigs
 } from '../clients/utils/modelLister';
 
->>>>>>> 564d4100
+/**
+ * Helper function to parse and display provider and model information
+ * 
+ * @param modelName The full model name (e.g., 'openai:gpt-4.1')
+ * @returns An object with provider and model display information
+ */
+function getProviderDisplayInfo(modelName: string): { provider: string; model: string } {
+  try {
+    // Try to parse the model string using the utilities from modelMaps
+    const { provider, modelName: extractedModelName } = parseModelString(modelName);
+    
+    return {
+      provider: provider.charAt(0).toUpperCase() + provider.slice(1), // Capitalize provider name
+      model: extractedModelName
+    };
+  } catch (error) {
+    // If parsing fails, use a fallback approach
+    const parts = modelName.split(':');
+    
+    if (parts.length === 2) {
+      return {
+        provider: parts[0].charAt(0).toUpperCase() + parts[0].slice(1), // Capitalize provider name
+        model: parts[1]
+      };
+    }
+    
+    // If format is not recognized, return unknown provider and original model name
+    return {
+      provider: 'Unknown',
+      model: modelName
+    };
+  }
+}
+
+//
 // Import strategy-related modules
 import { StrategyFactory } from '../strategies/StrategyFactory';
 import { selectApiClient } from './ApiClientSelector';
@@ -437,7 +417,6 @@
     const actualProjectName = projectName || 'unknown-project';
 
     // Read file contents
-<<<<<<< HEAD
     let fileInfos: FileInfo[] = [];
     let errors: Array<{ path: string; error: string }> = [];
     
@@ -555,22 +534,6 @@
         }`);
       }
     }
-=======
-    const { fileInfos, errors } = await readFilesContent(filesToReview, projectPath);
-    
-    // If we have errors reading files, report them but continue
-    if (errors.length > 0) {
-      logger.warn(`Failed to read ${errors.length} file(s):`);
-      for (const error of errors) {
-        logger.warn(`  ${error.path}: ${error.error}`);
-      }
-    }
-    
-    // Ensure we have at least some files to review
-    if (fileInfos.length === 0) {
-      throw new Error('No files could be read for review. Please check file permissions and paths.');
-    }
->>>>>>> 564d4100
 
     // Read project documentation if enabled
     let projectDocs = null;
