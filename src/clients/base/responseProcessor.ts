--- conflicted
+++ resolved
@@ -8,10 +8,7 @@
 
 import { ReviewResult, ReviewCost, ReviewType } from '../../types/review';
 import { StructuredReview } from '../../types/structuredReview';
-<<<<<<< HEAD
 import { AIJsonResponse } from '../../types/apiResponses';
-=======
->>>>>>> 135d9e8c
 import { ApiError } from '../../utils/apiErrorHandler';
 import logger from '../../utils/logger';
 import { getCostInfoFromText } from '../utils/tokenCounter';
@@ -22,11 +19,7 @@
  * @param content The API response content
  * @returns Structured data object or null if not valid JSON
  */
-<<<<<<< HEAD
 export function extractStructuredData(content: string): StructuredReview | undefined {
-=======
-export function extractStructuredData(content: string): unknown | null {
->>>>>>> 135d9e8c
   // Declare these outside try block so they're accessible in catch block
   let jsonBlockMatch: RegExpMatchArray | null = null;
   let anyCodeBlockMatch: RegExpMatchArray | null = null;
@@ -39,7 +32,6 @@
     // 3. ```{...}```
     // 4. Plain JSON without code blocks
     
-<<<<<<< HEAD
     // Enhanced regex to handle various language markers, especially typescript
     jsonBlockMatch = content.match(/```(?:json)\s*([\s\S]*?)\s*```/) || null;
     
@@ -53,13 +45,6 @@
         logger.debug('Detected typescript code block, will check if it contains valid JSON');
       }
     }
-=======
-    // First try to find code blocks with JSON content
-    jsonBlockMatch = content.match(/```(?:json)?\s*([\s\S]*?)\s*```/);
-    
-    // If no JSON block, look for any code block (could have typescript or other language marker)
-    anyCodeBlockMatch = !jsonBlockMatch ? content.match(/```(?:[\w]*)?[\s\n]*([\s\S]*?)[\s\n]*```/) : null;
->>>>>>> 135d9e8c
     
     let jsonContent = '';
     
